use axum::{
    extract::{Path, State, WebSocketUpgrade},
    response::IntoResponse,
    routing::{get, post},
    Json, Router,
};
use futures::{SinkExt, StreamExt};
use nix::pty::{openpty, Winsize};
use serde::{Deserialize, Serialize};
use std::{
    collections::HashMap,
    fs::File,
    io::{Read, Write},
    net::Ipv4Addr,
    os::fd::{AsRawFd, FromRawFd, OwnedFd},
    process::{Child, Command, Stdio},
    sync::Arc,
};
use tokio::sync::Mutex;
use tower_http::cors::{Any, CorsLayer};

struct TerminalSession {
    master_fd: Arc<Mutex<OwnedFd>>,
    child: Child,
    buffer: String,
}

type Sessions = Arc<Mutex<HashMap<u32, TerminalSession>>>;

#[derive(Deserialize)]
struct TerminalOptions {
    cols: u16,
    rows: u16,
}

#[derive(Debug, Serialize)]
struct ErrorResponse {
    error: String,
}

#[tokio::main]
pub async fn start_server(host: Ipv4Addr, port: u16) {
    let sessions: Sessions = Arc::new(Mutex::new(HashMap::new()));

    let cors = CorsLayer::new()
        .allow_origin(Any)
        .allow_methods(Any)
        .allow_headers(Any);

    let app = Router::new()
        .route("/terminals", post(create_terminal))
        .route("/terminals/:pid/resize", post(resize_terminal))
        .route("/terminals/:pid/ws", get(terminal_websocket))
        .route("/terminals/:pid/terminate", post(terminate_terminal))
        .with_state(sessions)
        .layer(cors);

    let addr: std::net::SocketAddr = (host, port).into();
    println!("Starting server on {:?}", addr);

    let listener = tokio::net::TcpListener::bind(addr).await.unwrap();
    axum::serve(listener, app).await.unwrap();
}

async fn create_terminal(
    State(sessions): State<Sessions>,
    Json(options): Json<TerminalOptions>,
) -> impl IntoResponse {
<<<<<<< HEAD
    let pty_system = native_pty_system();

    let shell = &std::env::var("SHELL").unwrap_or_else(|_| String::from("bash"));
=======
    let window_size = Winsize {
        ws_row: options.rows,
        ws_col: options.cols,
        ws_xpixel: 0,
        ws_ypixel: 0,
    };
>>>>>>> ee6ab4e4

    match openpty(&window_size, None) {
        Ok(pty) => {
            let shell = std::env::var("SHELL").unwrap_or_else(|_| String::from("/bin/sh"));

            let mut cmd = Command::new(&shell);
            cmd.stdin(unsafe { Stdio::from_raw_fd(pty.slave.as_raw_fd()) });
            cmd.stdout(unsafe { Stdio::from_raw_fd(pty.slave.as_raw_fd()) });
            cmd.stderr(unsafe { Stdio::from_raw_fd(pty.slave.as_raw_fd()) });

            match cmd.spawn() {
                Ok(child) => {
                    let pid = child.id();

                    let session = TerminalSession {
                        master_fd: Arc::new(Mutex::new(pty.master)),
                        child,
                        buffer: String::new(),
                    };

                    sessions.lock().await.insert(pid, session);
<<<<<<< HEAD
=======
                    println!("Spawned terminal with PID: {}", pid);
>>>>>>> ee6ab4e4
                    (axum::http::StatusCode::OK, pid.to_string()).into_response()
                }
                Err(e) => Json(ErrorResponse {
                    error: format!("Failed to spawn command: {}", e),
                })
                .into_response(),
            }
        }
        Err(e) => Json(ErrorResponse {
            error: format!("Failed to open PTY: {}", e),
        })
        .into_response(),
    }
}

async fn resize_terminal(
    State(sessions): State<Sessions>,
    Path(pid): Path<u32>,
    Json(options): Json<TerminalOptions>,
) -> impl IntoResponse {
    let mut sessions = sessions.lock().await;
    if let Some(session) = sessions.get_mut(&pid) {
        let size = Winsize {
            ws_row: options.rows,
            ws_col: options.cols,
            ws_xpixel: 0,
            ws_ypixel: 0,
        };

        let master_fd = session.master_fd.lock().await;
        match unsafe { libc::ioctl(master_fd.as_raw_fd(), libc::TIOCSWINSZ, &size as *const _) } {
            0 => Json(serde_json::json!({"success": true})).into_response(),
            _ => Json(ErrorResponse {
                error: "Failed to resize".to_string(),
            })
            .into_response(),
        }
    } else {
        Json(ErrorResponse {
            error: "Session not found".to_string(),
        })
        .into_response()
    }
}

async fn terminal_websocket(
    ws: WebSocketUpgrade,
    Path(pid): Path<u32>,
    State(sessions): State<Sessions>,
) -> impl IntoResponse {
    ws.on_upgrade(move |socket| handle_socket(socket, pid, sessions))
}

async fn handle_socket(socket: axum::extract::ws::WebSocket, pid: u32, sessions: Sessions) {
    println!("WebSocket connection established for PID: {}", pid);
    let (sender, mut receiver) = socket.split();

    let session_lock = sessions.lock().await;
    if let Some(session) = session_lock.get(&pid) {
        let master_fd = session.master_fd.clone();
        drop(session_lock);
        println!("Found session for PID: {}", pid);

        let ws_sender = Arc::new(Mutex::new(sender));
        let ws_sender_clone = ws_sender.clone();
        let read_master_fd = master_fd.clone();

        // Read from PTY
        tokio::spawn(async move {
            println!("Starting PTY read loop for PID: {}", pid);
            let mut buffer = [0u8; 1024];
            loop {
                let n = {
                    let mut file =
                        unsafe { File::from_raw_fd(read_master_fd.lock().await.as_raw_fd()) };
                    match file.read(&mut buffer) {
                        Ok(n) if n > 0 => {
                            std::mem::forget(file); // Don't close the fd
                            println!("Read {} bytes from PTY", n);
                            n
                        }
                        Ok(n) => {
                            println!("Read returned {} bytes, breaking read loop", n);
                            break;
                        }
                        Err(e) => {
                            println!("Error reading from PTY: {}", e);
                            break;
                        }
                    }
                };

                if let Ok(text) = String::from_utf8(buffer[..n].to_vec()) {
                    println!("Sending {} bytes to WebSocket", text.len());
                    if let Err(e) = ws_sender_clone
                        .lock()
                        .await
                        .send(axum::extract::ws::Message::Text(text))
                        .await
                    {
                        println!("Failed to send to WebSocket: {}", e);
                        break;
                    }
                } else {
                    println!("Failed to convert PTY output to UTF-8");
                }
            }
            println!("PTY read loop ended for PID: {}", pid);
        });

        // Write to PTY
        println!("Starting WebSocket read loop for PID: {}", pid);
        while let Some(Ok(message)) = receiver.next().await {
            let data = match message {
                axum::extract::ws::Message::Text(ref text) => {
                    println!("Received text message of {} bytes", text.len());
                    text.as_bytes().to_vec()
                }
                axum::extract::ws::Message::Binary(ref data) => {
                    println!("Received binary message of {} bytes", data.len());
                    data.to_vec()
                }
                _ => continue,
            };

            let mut file = unsafe { File::from_raw_fd(master_fd.lock().await.as_raw_fd()) };

            let write_result = file.write_all(&data);
            std::mem::forget(file); // Don't close the fd

            if let Err(e) = write_result {
                println!("Failed to write to PTY: {}", e);
                break;
            }
        }
        println!("WebSocket connection closed for PID: {}", pid);
    } else {
        println!("No session found for PID: {}", pid);
    }
}

async fn terminate_terminal(
    State(sessions): State<Sessions>,
    Path(pid): Path<u32>,
) -> impl IntoResponse {
    let mut sessions = sessions.lock().await;
    if sessions.remove(&pid).is_some() {
        Json(serde_json::json!({"success": true})).into_response()
    } else {
        Json(ErrorResponse {
            error: "Session not found".to_string(),
        })
        .into_response()
    }
}<|MERGE_RESOLUTION|>--- conflicted
+++ resolved
@@ -66,18 +66,10 @@
     State(sessions): State<Sessions>,
     Json(options): Json<TerminalOptions>,
 ) -> impl IntoResponse {
-<<<<<<< HEAD
+
     let pty_system = native_pty_system();
 
     let shell = &std::env::var("SHELL").unwrap_or_else(|_| String::from("bash"));
-=======
-    let window_size = Winsize {
-        ws_row: options.rows,
-        ws_col: options.cols,
-        ws_xpixel: 0,
-        ws_ypixel: 0,
-    };
->>>>>>> ee6ab4e4
 
     match openpty(&window_size, None) {
         Ok(pty) => {
@@ -99,10 +91,9 @@
                     };
 
                     sessions.lock().await.insert(pid, session);
-<<<<<<< HEAD
-=======
+
                     println!("Spawned terminal with PID: {}", pid);
->>>>>>> ee6ab4e4
+
                     (axum::http::StatusCode::OK, pid.to_string()).into_response()
                 }
                 Err(e) => Json(ErrorResponse {
